--- conflicted
+++ resolved
@@ -61,12 +61,8 @@
 
     self.assertEqual(geom._scale_cost, geom_lr._scale_cost)
     np.testing.assert_allclose(
-<<<<<<< HEAD
-        geom.scale_cost, geom_lr.scale_cost, rtol=1e-6, atol=1e-6
-=======
         geom.inv_scale_cost, geom_lr.inv_scale_cost,
         rtol=1e-6, atol=1e-6
->>>>>>> 1f38d56d
     )
     for dim, axis in ((m, 1), (n, 0)):
       for mat_shape in ((dim, 2), (dim,)):
